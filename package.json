{
  "name": "@waves/waves-crypto",
  "version": "2.1.2",
  "main": "dist/index.js",
  "types": "dist/index.d.ts",
  "scripts": {
    "build_native": "tsc; cp src/libs/*.d.ts dist/libs;cp src/libs/*.js dist/libs",
    "build": "ts-node build/build.ts cp src/libs/*.d.ts dist/libs;cp src/libs/*.js dist/libs",
    "prepublishOnly": "npm run test;npm run build",
    "fix-style": "tslint --fix -c tslint.json '{src,test,usage}/**/*{.ts,.tsx}'",
    "test": "jest"
  },
  "author": "Yuriy Naydenov",
  "license": "MIT",
  "repository": {
    "type": "git",
    "url": "https://github.com/wavesplatform/waves-crypto.git"
  },
  "dependencies": {
    "crypto-js": "^3.1.9-1"
  },
  "devDependencies": {
    "@types/crypto-js": "^3.1.43",
    "@types/jest": "^24.0.13",
    "@types/ncp": "^2.0.1",
    "@types/node": "^10.9.4",
<<<<<<< HEAD
    "@types/rimraf": "^2.0.2",
    "jest": "^23.6.0",
    "ncp": "^2.0.0",
    "rimraf": "^2.6.3",
=======
    "jest": "^24.8.0",
>>>>>>> 5e8a6dc0
    "ts-jest": "^23.10.1",
    "typescript": "^3.0.3"
  }
}<|MERGE_RESOLUTION|>--- conflicted
+++ resolved
@@ -24,14 +24,10 @@
     "@types/jest": "^24.0.13",
     "@types/ncp": "^2.0.1",
     "@types/node": "^10.9.4",
-<<<<<<< HEAD
     "@types/rimraf": "^2.0.2",
     "jest": "^23.6.0",
     "ncp": "^2.0.0",
     "rimraf": "^2.6.3",
-=======
-    "jest": "^24.8.0",
->>>>>>> 5e8a6dc0
     "ts-jest": "^23.10.1",
     "typescript": "^3.0.3"
   }
