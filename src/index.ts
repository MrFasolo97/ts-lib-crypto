// Copyright (c) 2018 Yuriy Naydenov
//
// This software is released under the MIT License.
// https://opensource.org/licenses/MIT

import * as CryptoJS from 'crypto-js'
import * as blake from './libs/blake2b'
import { keccak256 } from './libs/sha3'
import base58 from './libs/base58'
import axlsign from './libs/axlsign'

export const libs = {
  CryptoJS,
  blake,
  keccak256,
  base58,
  axlsign,
}

export const concat = (...arrays: (Uint8Array | number[])[]): Uint8Array =>
  arrays.reduce((a, b) => Uint8Array.from([...a, ...b]), new Uint8Array(0)) as Uint8Array

export function buildAddress(publicKeyBytes: Uint8Array, chainId: string = 'W'): string {
  const prefix = [1, chainId.charCodeAt(0)]
  const publicKeyHashPart = hashChain(publicKeyBytes).slice(0, 20)
  const rawAddress = concat(prefix, publicKeyHashPart)
  const addressHash = Uint8Array.from(hashChain(rawAddress).slice(0, 4))
  return base58.encode(concat(rawAddress, addressHash))
}

export function buildSeedHash(seedBytes: Uint8Array, nonce?: number): Uint8Array {
  const nonceArray = [0, 0, 0, 0]
  if (nonce && nonce > 0) {
    let remainder = nonce
    for (let i = 3; i >= 0; i--) {
      nonceArray[3 - i] = Math.floor(remainder / 2 ** (i * 8))
      remainder = remainder % 2 ** (i * 8)
    }
  }
  const seedBytesWithNonce = concat(nonceArray, seedBytes)
  const seedHash = hashChain(seedBytesWithNonce)
  return sha256(seedHash)
}

function byteArrayToWordArrayEx(arr: Uint8Array) {
  const len = arr.length
  const words: any = []
  for (let i = 0; i < len; i++) {
    words[i >>> 2] |= (arr[i] & 0xff) << (24 - (i % 4) * 8)
  }
  return (CryptoJS.lib.WordArray.create as any)(words, len)
}

function wordArrayToByteArrayEx(wordArray: any) {
  let words = wordArray.words
  let sigBytes = wordArray.sigBytes

  let u8 = new Uint8Array(sigBytes)
  for (let i = 0; i < sigBytes; i++) {
    let byte = (words[i >>> 2] >>> (24 - (i % 4) * 8)) & 0xff
    u8[i] = byte
  }

  return u8
}

export const stringToUint8Array = (str: string) =>
  Uint8Array.from([...unescape(encodeURIComponent(str))].map(c => c.charCodeAt(0)))

export type PUBLIC_KEY_TYPES = string | PublicKey | Uint8Array
export type Option<T> = T | null | undefined

export const publicKeyToString = (pk: PUBLIC_KEY_TYPES) =>
  typeof pk === 'string' ? pk : (pk instanceof Uint8Array ? base58encode(pk) : pk.public)

export const ADDRESS_LENGTH = 26
export const PUBLIC_KEY_LENGTH = 32
export const PRIVATE_KEY_LENGTH = 32
export const SIGNATURE_LENGTH = 64

export function blake2b(input: Uint8Array): Uint8Array {
  return blake.blake2b(input, null, 32)
}

export function keccak(input: Uint8Array): Uint8Array {
  return (keccak256 as any).array(input)
}

export function sha256(input: Uint8Array): Uint8Array {
  const wordArray = byteArrayToWordArrayEx(input)
  const resultWordArray = CryptoJS.SHA256(wordArray)

  return wordArrayToByteArrayEx(resultWordArray)
}

function hashChain(input: Uint8Array): Uint8Array {
  return Uint8Array.from(keccak(blake2b(input)))
}

export const base58encode = (input: Uint8Array): string =>
  base58.encode(input)

export const base58decode = (input: string): Uint8Array =>
  base58.decode(input)

export interface PublicKey {
  public: string
}

export interface PrivateKey {
  private: string
}

export type KeyPair = PublicKey & PrivateKey

export const keyPair = (seed: string): KeyPair => {
  const seedBytes = stringToUint8Array(seed)
  const seedHash = buildSeedHash(seedBytes)
  const keys = axlsign.generateKeyPair(seedHash)
  return {
    private: base58.encode(keys.private),
    public: base58.encode(keys.public),
  }
}

export const publicKey = (seed: string): string =>
  keyPair(seed).public

export const privateKey = (seed: string): string =>
  keyPair(seed).private

export const address = (keyOrSeed: KeyPair | PublicKey | string, chainId: string = 'W'): string =>
  typeof keyOrSeed === 'string' ?
    address(keyPair(keyOrSeed), chainId) :
    buildAddress(base58.decode(keyOrSeed.public), chainId)

export const signBytes = (bytes: Uint8Array, seed: string): string =>
  signWithPrivateKey(bytes, privateKey(seed))

export const verifySignature = (publicKey: string, bytes: Uint8Array, signature: string): boolean => {
  const signatureBytes = base58.decode(signature)
  return (
    signatureBytes.length == SIGNATURE_LENGTH &&
    axlsign.verify(base58.decode(publicKey), bytes, signatureBytes)
  )
}

export function arraysEqual(a: any[] | Uint8Array, b: any[] | Uint8Array): boolean {
  if (a === b) return true
  if (a == null || b == null) return false
  if (a.length != b.length) return false

  for (var i = 0; i < a.length; ++i)
    if (a[i] !== b[i]) return false
  return true
}

export const hashBytes = (bytes: Uint8Array) => base58.encode(blake2b(bytes))

export const signWithPrivateKey = (dataBytes: Uint8Array, privateKey: string): string => {
  const privateKeyBytes = base58.decode(privateKey)
  const signature = axlsign.sign(privateKeyBytes, dataBytes, randomBytes(64))
  return base58.encode(signature)
}

function nodeRandom(count: any, options: any) {
  const crypto = require('crypto')
  const buf = crypto.randomBytes(count)

  switch (options.type) {
    case 'Array':
      return [].slice.call(buf)
    case 'Buffer':
      return buf
    case 'Uint8Array':
      return Uint8Array.from(buf)
    default:
      throw new Error(options.type + ' is unsupported.')
  }
}

function browserRandom(count: any, options: any) {
  const nativeArr = new Uint8Array(count)
  const crypto = (global as any).crypto || (global as any).msCrypto
  crypto.getRandomValues(nativeArr)

  switch (options.type) {
    case 'Array':
      return [].slice.call(nativeArr)
    case 'Buffer':
      try {
        const b = new Buffer(1)
      } catch (e) {
        throw new Error('Buffer not supported in this environment. Use Node.js or Browserify for browser support.')
      }
      return new Buffer(nativeArr)
    case 'Uint8Array':
      return nativeArr
    default:
      throw new Error(options.type + ' is unsupported.')
  }
}

const isBrowser = typeof window !== 'undefined' && ({}).toString.call(window) === '[object Window]'
const isNode = typeof global !== 'undefined' && ({}).toString.call(global) === '[object global]'
const isJest = process.env.JEST_WORKER_ID !== undefined

function secureRandom(count: any, options: any) {
  options = options || { type: 'Array' }

  if (isBrowser) {
    return browserRandom(count, options)
  } else if (isNode) {
    return nodeRandom(count, options)
  } else if (isJest) {
    return nodeRandom(count, options)
  } else {
    throw new Error('Your environment is not defined')
  }
}

export function randomBytes(size: number): Uint8Array {
  return secureRandom(length, { type: 'Uint8Array' })
}

const charToNibble: Record<string, number> = {
  '0': 0, '1': 1, '2': 2, '3': 3, '4': 4, '5': 5, '6': 6, '7': 7, '8': 8, '9': 9,
  a: 10, A: 10, b: 11, B: 11, c: 12, C: 12, d: 13, D: 13, e: 14, E: 14, f: 15, F: 15,
}

const nibbleToChar: string[] = ['0', '1', '2', '3', '4', '5', '6', '7', '8', '9', 'a', 'b', 'c', 'd', 'e', 'f']

export function byteArrayToHexString(bytes: Uint8Array) {
  let str = ''
  for (let i = 0; i < bytes.length; ++i) {
    if (bytes[i] < 0) {
      bytes[i] += 256
    }
    str += nibbleToChar[bytes[i] >> 4] + nibbleToChar[bytes[i] & 0x0F]
  }
  return str
}

export function hexStringToByteArray(str: string) {
  let bytes = []
  let i = 0
  if (0 !== str.length % 2) {
    bytes.push(charToNibble[str.charAt(0)])
    ++i
  }

  for (; i < str.length - 1; i += 2)
    bytes.push((charToNibble[str.charAt(i)] << 4) + charToNibble[str.charAt(i + 1)])

  return bytes
}

export function getSharedKey(privateKeyFrom: string, publicKeyTo: string): string {
  const prvk = base58decode(privateKeyFrom)
  const pubk = base58decode(publicKeyTo)
  return base58encode(axlsign.sharedKey(prvk, pubk))
}

<<<<<<< HEAD
export function getKEK(sharedKey: string, prefix: string) {
  let bytesSharedKey = null
=======
export function getKEK(sharedKey: string, prefix = 'waves'): { KEK: CryptoJS.WordArray, P: Uint8Array } {
>>>>>>> a3fdc529

  const decodeKey = (k: string) => {
    const key = base58decode(k)
    if (!key || key.length < 32)
      throw new Error('Invalid sharedKey length')
    return key
  }

  const bytesSharedKey = decodeKey(sharedKey)
  const P = stringToUint8Array(prefix)
  const KEK_Bytes = bytesSharedKey.map((byte, index) => byte | P[index % P.length])
  return base58encode(wordArrayToByteArrayEx(CryptoJS.SHA256(byteArrayToWordArrayEx(KEK_Bytes))))
}

export function encryptMessage(sharedKey: string, message: string, prefix = 'waves') {
  const KEK = base58decode(getKEK(sharedKey, prefix))
  const KEK_AS_WORD = byteArrayToWordArrayEx(KEK)
  const P = stringToUint8Array(prefix)
  const M = CryptoJS.enc.Utf8.parse(message)
  const CEK_Bytes = randomBytes(32)
  const CEK = byteArrayToWordArrayEx(CEK_Bytes)
  const IV_Bytes = randomBytes(16)

  const CEK_FOR_HMAC = CEK_Bytes.map((byte, index) => byte | P[index % P.length])
  const Cc = CryptoJS.AES.encrypt(M, CEK, {
    iv: byteArrayToWordArrayEx(IV_Bytes),
    mode: CryptoJS.mode.CTR,
  })
  const C = CryptoJS.enc.Base64.parse(Cc.toString())

  const Mhmac = CryptoJS.HmacSHA256(M, CEK)
  const Ccek = CryptoJS.enc.Base64.parse(CryptoJS.AES.encrypt(CEK, KEK_AS_WORD, { mode: CryptoJS.mode.ECB }).toString())
  const CEKhmac = CryptoJS.HmacSHA256(byteArrayToWordArrayEx(CEK_FOR_HMAC), KEK_AS_WORD)

  const CcekBytes = wordArrayToByteArrayEx(Ccek)
  const CEKhmacBytes = wordArrayToByteArrayEx(CEKhmac)
  const CBytes = wordArrayToByteArrayEx(C)
  const MhmacBytes = wordArrayToByteArrayEx(Mhmac)


  const packageBytes = new Uint8Array(CcekBytes.length + CEKhmacBytes.length + CBytes.length + MhmacBytes.length + IV_Bytes.length)
  packageBytes.set(CcekBytes)
  packageBytes.set(CEKhmacBytes, CcekBytes.length)
  packageBytes.set(CBytes, CcekBytes.length + CEKhmacBytes.length)
  packageBytes.set(MhmacBytes, CcekBytes.length + CEKhmacBytes.length + CBytes.length)
  packageBytes.set(IV_Bytes, CcekBytes.length + CEKhmacBytes.length + CBytes.length + MhmacBytes.length)
  return CryptoJS.enc.Base64.stringify(byteArrayToWordArrayEx(packageBytes))
}

export function decryptMessage(sharedKey: string, encryptedMessage: string, prefix = 'waves') {
  const KEK = base58decode(getKEK(sharedKey, prefix))
  const KEK_AS_WORD = byteArrayToWordArrayEx(KEK)
  const P = stringToUint8Array(prefix)
  const packageBytes = wordArrayToByteArrayEx(CryptoJS.enc.Base64.parse(encryptedMessage))
  const IV_Bytes = packageBytes.slice(-16)
  const MhmacBytes = packageBytes.slice(-(16 + 32), -16)
  const CcekBytes = packageBytes.slice(0, 48)
  const CEKhmacBytes = packageBytes.slice(48, 48 + 32)
  const CBytes = packageBytes.slice(48 + 32, -(16 + 32))

  const CEK = byteArrayToWordArrayEx(wordArrayToByteArrayEx(CryptoJS.AES.decrypt(
    CryptoJS.enc.Base64.stringify(byteArrayToWordArrayEx(CcekBytes)),
    KEK_AS_WORD,
    { mode: CryptoJS.mode.ECB }
  )))

  const CEK_FOR_HMAC = wordArrayToByteArrayEx(CEK).map((byte, index) => byte | P[index % P.length])
  const CEKhmac = wordArrayToByteArrayEx(CryptoJS.HmacSHA256(byteArrayToWordArrayEx(CEK_FOR_HMAC), KEK_AS_WORD))

  const isValidKey = CEKhmac.every((v, i) => v === CEKhmacBytes[i])

  if (!isValidKey) {
    throw new Error('Invalid message')
  }

  const M = CryptoJS.AES.decrypt(
    CryptoJS.enc.Base64.stringify(byteArrayToWordArrayEx(CBytes)),
    CEK,
    {
      iv: byteArrayToWordArrayEx(IV_Bytes),
      mode: CryptoJS.mode.CTR,
    })

  const Mhmac = wordArrayToByteArrayEx(CryptoJS.HmacSHA256(byteArrayToWordArrayEx(wordArrayToByteArrayEx(M)), CEK))

  const isValidMessage = Mhmac.every((v, i) => v === MhmacBytes[i])

  if (!isValidMessage) {
    throw new Error('Invalid message')
  }

  return M.toString(CryptoJS.enc.Utf8)
}<|MERGE_RESOLUTION|>--- conflicted
+++ resolved
@@ -17,15 +17,19 @@
   axlsign,
 }
 
-export const concat = (...arrays: (Uint8Array | number[])[]): Uint8Array =>
-  arrays.reduce((a, b) => Uint8Array.from([...a, ...b]), new Uint8Array(0)) as Uint8Array
+const isWords = (array: any): array is CryptoJS.WordArray =>
+  (<any>array).words !== undefined
+
+export const concat = (...arrays: (Uint8Array | number[] | CryptoJS.WordArray | CryptoJS.LibWordArray)[]): Uint8Array =>
+  arrays.reduce<Uint8Array>((a, b) => Uint8Array.from([...a, ...(isWords(b) ? wordArrayToByteArrayEx(b) : <any>b)]), new Uint8Array(0))
+
 
 export function buildAddress(publicKeyBytes: Uint8Array, chainId: string = 'W'): string {
   const prefix = [1, chainId.charCodeAt(0)]
   const publicKeyHashPart = hashChain(publicKeyBytes).slice(0, 20)
   const rawAddress = concat(prefix, publicKeyHashPart)
   const addressHash = Uint8Array.from(hashChain(rawAddress).slice(0, 4))
-  return base58.encode(concat(rawAddress, addressHash))
+  return base58encode(concat(rawAddress, addressHash))
 }
 
 export function buildSeedHash(seedBytes: Uint8Array, nonce?: number): Uint8Array {
@@ -67,6 +71,10 @@
 export const stringToUint8Array = (str: string) =>
   Uint8Array.from([...unescape(encodeURIComponent(str))].map(c => c.charCodeAt(0)))
 
+export const stringToUint8Array2 = (str: string) =>
+  wordArrayToByteArrayEx(CryptoJS.enc.Utf8.parse(str))
+
+
 export type PUBLIC_KEY_TYPES = string | PublicKey | Uint8Array
 export type Option<T> = T | null | undefined
 
@@ -102,6 +110,12 @@
 
 export const base58decode = (input: string): Uint8Array =>
   base58.decode(input)
+
+export const base64encode = (input: Uint8Array): string =>
+  CryptoJS.enc.Base64.stringify(byteArrayToWordArrayEx(input))
+
+export const base64decode = (input: string): Uint8Array =>
+  wordArrayToByteArrayEx(CryptoJS.enc.Base64.parse(input))
 
 export interface PublicKey {
   public: string
@@ -118,8 +132,8 @@
   const seedHash = buildSeedHash(seedBytes)
   const keys = axlsign.generateKeyPair(seedHash)
   return {
-    private: base58.encode(keys.private),
-    public: base58.encode(keys.public),
+    private: base58encode(keys.private),
+    public: base58encode(keys.public),
   }
 }
 
@@ -132,16 +146,16 @@
 export const address = (keyOrSeed: KeyPair | PublicKey | string, chainId: string = 'W'): string =>
   typeof keyOrSeed === 'string' ?
     address(keyPair(keyOrSeed), chainId) :
-    buildAddress(base58.decode(keyOrSeed.public), chainId)
+    buildAddress(base58decode(keyOrSeed.public), chainId)
 
 export const signBytes = (bytes: Uint8Array, seed: string): string =>
   signWithPrivateKey(bytes, privateKey(seed))
 
 export const verifySignature = (publicKey: string, bytes: Uint8Array, signature: string): boolean => {
-  const signatureBytes = base58.decode(signature)
+  const signatureBytes = base58decode(signature)
   return (
     signatureBytes.length == SIGNATURE_LENGTH &&
-    axlsign.verify(base58.decode(publicKey), bytes, signatureBytes)
+    axlsign.verify(base58decode(publicKey), bytes, signatureBytes)
   )
 }
 
@@ -155,12 +169,12 @@
   return true
 }
 
-export const hashBytes = (bytes: Uint8Array) => base58.encode(blake2b(bytes))
+export const hashBytes = (bytes: Uint8Array) => base58encode(blake2b(bytes))
 
 export const signWithPrivateKey = (dataBytes: Uint8Array, privateKey: string): string => {
-  const privateKeyBytes = base58.decode(privateKey)
+  const privateKeyBytes = base58decode(privateKey)
   const signature = axlsign.sign(privateKeyBytes, dataBytes, randomBytes(64))
-  return base58.encode(signature)
+  return base58encode(signature)
 }
 
 function nodeRandom(count: any, options: any) {
@@ -220,7 +234,7 @@
 }
 
 export function randomBytes(size: number): Uint8Array {
-  return secureRandom(length, { type: 'Uint8Array' })
+  return secureRandom(size, { type: 'Uint8Array' })
 }
 
 const charToNibble: Record<string, number> = {
@@ -255,18 +269,11 @@
   return bytes
 }
 
-export function getSharedKey(privateKeyFrom: string, publicKeyTo: string): string {
-  const prvk = base58decode(privateKeyFrom)
-  const pubk = base58decode(publicKeyTo)
-  return base58encode(axlsign.sharedKey(prvk, pubk))
-}
-
-<<<<<<< HEAD
+export function sharedKey(privateKeyFrom: string, publicKeyTo: string): string {
+  return base58encode(sha256(axlsign.sharedKey(base58decode(privateKeyFrom), base58decode(publicKeyTo))))
+}
+
 export function getKEK(sharedKey: string, prefix: string) {
-  let bytesSharedKey = null
-=======
-export function getKEK(sharedKey: string, prefix = 'waves'): { KEK: CryptoJS.WordArray, P: Uint8Array } {
->>>>>>> a3fdc529
 
   const decodeKey = (k: string) => {
     const key = base58decode(k)
@@ -278,54 +285,51 @@
   const bytesSharedKey = decodeKey(sharedKey)
   const P = stringToUint8Array(prefix)
   const KEK_Bytes = bytesSharedKey.map((byte, index) => byte | P[index % P.length])
-  return base58encode(wordArrayToByteArrayEx(CryptoJS.SHA256(byteArrayToWordArrayEx(KEK_Bytes))))
-}
-
-export function encryptMessage(sharedKey: string, message: string, prefix = 'waves') {
-  const KEK = base58decode(getKEK(sharedKey, prefix))
-  const KEK_AS_WORD = byteArrayToWordArrayEx(KEK)
-  const P = stringToUint8Array(prefix)
+  return base58encode(sha256(KEK_Bytes))
+}
+
+export function encryptMessage(sharedKey: string, message: string) {
+  const KEK_AS_WORD = byteArrayToWordArrayEx(base58decode(sharedKey))
+  const P = stringToUint8Array('waves')
   const M = CryptoJS.enc.Utf8.parse(message)
   const CEK_Bytes = randomBytes(32)
   const CEK = byteArrayToWordArrayEx(CEK_Bytes)
   const IV_Bytes = randomBytes(16)
+  CryptoJS.lib.WordArray.random(16)
 
   const CEK_FOR_HMAC = CEK_Bytes.map((byte, index) => byte | P[index % P.length])
   const Cc = CryptoJS.AES.encrypt(M, CEK, {
     iv: byteArrayToWordArrayEx(IV_Bytes),
     mode: CryptoJS.mode.CTR,
   })
+
   const C = CryptoJS.enc.Base64.parse(Cc.toString())
 
   const Mhmac = CryptoJS.HmacSHA256(M, CEK)
   const Ccek = CryptoJS.enc.Base64.parse(CryptoJS.AES.encrypt(CEK, KEK_AS_WORD, { mode: CryptoJS.mode.ECB }).toString())
   const CEKhmac = CryptoJS.HmacSHA256(byteArrayToWordArrayEx(CEK_FOR_HMAC), KEK_AS_WORD)
 
-  const CcekBytes = wordArrayToByteArrayEx(Ccek)
-  const CEKhmacBytes = wordArrayToByteArrayEx(CEKhmac)
-  const CBytes = wordArrayToByteArrayEx(C)
-  const MhmacBytes = wordArrayToByteArrayEx(Mhmac)
-
-
-  const packageBytes = new Uint8Array(CcekBytes.length + CEKhmacBytes.length + CBytes.length + MhmacBytes.length + IV_Bytes.length)
-  packageBytes.set(CcekBytes)
-  packageBytes.set(CEKhmacBytes, CcekBytes.length)
-  packageBytes.set(CBytes, CcekBytes.length + CEKhmacBytes.length)
-  packageBytes.set(MhmacBytes, CcekBytes.length + CEKhmacBytes.length + CBytes.length)
-  packageBytes.set(IV_Bytes, CcekBytes.length + CEKhmacBytes.length + CBytes.length + MhmacBytes.length)
+  const packageBytes = concat(
+    Ccek,
+    CEKhmac,
+    C,
+    Mhmac,
+    IV_Bytes
+  )
+
   return CryptoJS.enc.Base64.stringify(byteArrayToWordArrayEx(packageBytes))
 }
 
-export function decryptMessage(sharedKey: string, encryptedMessage: string, prefix = 'waves') {
-  const KEK = base58decode(getKEK(sharedKey, prefix))
-  const KEK_AS_WORD = byteArrayToWordArrayEx(KEK)
-  const P = stringToUint8Array(prefix)
+export function decryptMessage(sharedKey: string, encryptedMessage: string) {
+  const KEK_AS_WORD = byteArrayToWordArrayEx(base58decode(sharedKey))
+  const P = stringToUint8Array('waves')
   const packageBytes = wordArrayToByteArrayEx(CryptoJS.enc.Base64.parse(encryptedMessage))
   const IV_Bytes = packageBytes.slice(-16)
   const MhmacBytes = packageBytes.slice(-(16 + 32), -16)
   const CcekBytes = packageBytes.slice(0, 48)
   const CEKhmacBytes = packageBytes.slice(48, 48 + 32)
   const CBytes = packageBytes.slice(48 + 32, -(16 + 32))
+
 
   const CEK = byteArrayToWordArrayEx(wordArrayToByteArrayEx(CryptoJS.AES.decrypt(
     CryptoJS.enc.Base64.stringify(byteArrayToWordArrayEx(CcekBytes)),
